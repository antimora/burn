--- conflicted
+++ resolved
@@ -453,12 +453,8 @@
         graph.register_input_output(vec!["tensor1".to_string()], vec!["tensor2".to_string()]);
 
         let expected = quote! {
-<<<<<<< HEAD
             use burn::tensor::s;
-=======
-            use burn::tensor::s; // Added import
             use burn::tensor::Tensor;
->>>>>>> 0d61932e
             use burn::{
                 module::Module,
                 tensor::backend::Backend,
@@ -614,7 +610,6 @@
             use burn::tensor::RangesArg;
             use burn::{
                 module::Module,
-<<<<<<< HEAD
                 tensor::{backend::Backend, Tensor},
             };
 
@@ -670,9 +665,6 @@
             use burn::{
                 module::Module,
                 tensor::{backend::Backend, Tensor},
-=======
-                tensor::backend::Backend, // Removed Shape
->>>>>>> 0d61932e
             };
 
             #[derive(Module, Debug)]
