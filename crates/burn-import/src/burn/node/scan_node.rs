use super::prelude::*;
<<<<<<< HEAD
use super::subgraph_helper;
use onnx_ir::Node;
use std::collections::HashSet;

/// Generate inline code for a scan body subgraph.
///
/// Scan body inputs (state variables and scan input elements) are excluded from
/// outer-scope bindings since they're provided by the scan construct.
fn generate_scan_body_code<PS: PrecisionSettings + 'static>(
=======

/// Generate inline code for a scan body subgraph
fn generate_scan_body_code(
>>>>>>> bd695bd7
    subgraph: &onnx_ir::OnnxGraph,
    outer_scope_inputs: &[Argument],
    scope_ref_names: &[String],
    body_input_names: &HashSet<String>,
    scope: &mut Scope,
    node_position: usize,
) -> TokenStream {
<<<<<<< HEAD
    // Generate outer-scope bindings (excluding scan-provided body inputs)
    let bindings = subgraph_helper::generate_outer_scope_bindings(
        outer_scope_inputs,
        scope_ref_names,
        body_input_names,
        scope,
        node_position,
    );

    // Register subgraph scope
    subgraph_helper::register_subgraph_scope::<PS>(subgraph, scope, node_position);

    // Generate forward code
    let forward_code =
        subgraph_helper::generate_subgraph_forward_code::<PS>(subgraph, scope, node_position);

    quote! {
        #bindings
        #forward_code
    }
=======
    let mut body = quote! {};

    // Register subgraph inputs in scope
    for input in &subgraph.inputs {
        if let ArgType::Tensor(_) = &input.ty {
            scope.tensor_register_variable(input, node_position);
        }
    }

    // Build scope for subgraph nodes: register outputs and future uses
    for (idx, node) in subgraph.nodes.iter().enumerate() {
        let subgraph_node_pos = node_position + idx + 1;

        // Register node outputs
        for output in NodeCodegen::outputs(node) {
            if let ArgType::Tensor(_) = &output.ty {
                scope.tensor_register_variable(output, subgraph_node_pos);
            }
        }

        // Register future uses of node inputs
        // Filter to only dynamic/constant inputs (exclude static-only initializers)
        for input in NodeCodegen::inputs(node)
            .iter()
            .filter(|arg| arg.is_dynamic() || arg.is_constant())
        {
            if let ArgType::Tensor(_) = &input.ty {
                scope.tensor_register_future_use(input, subgraph_node_pos - 1);
            }
        }
    }

    // Register future uses for subgraph outputs
    for output in &subgraph.outputs {
        if let ArgType::Tensor(_) = &output.ty {
            scope.tensor_register_future_use(output, node_position + subgraph.nodes.len());
        }
    }

    // Generate forward code for each node
    for (idx, node) in subgraph.nodes.iter().enumerate() {
        let mut scope_at_pos = scope.at_position(node_position + idx + 1);
        let node_code = NodeCodegen::forward(node, &mut scope_at_pos);
        body.extend(node_code);
    }

    body
>>>>>>> bd695bd7
}

impl NodeCodegen for onnx_ir::node::scan_node::ScanNode {
    fn inputs(&self) -> &[Argument] {
        &self.inputs
    }

    fn outputs(&self) -> &[Argument] {
        &self.outputs
    }

    fn forward(&self, scope: &mut ScopeAtPosition<'_>) -> TokenStream {
        let num_scan_inputs = self.config.num_scan_inputs as usize;

        // Calculate how many outer-scope refs were added (beyond ONNX inputs)
        let num_outer_scope_refs = self.config.scope_ref_names.len();
        let num_onnx_inputs = self.inputs.len() - num_outer_scope_refs;
        let num_state_vars = num_onnx_inputs - num_scan_inputs;

        // Outer-scope references (values from parent scope that subgraph needs)
        let outer_scope_inputs: Vec<_> =
            self.inputs.iter().skip(num_onnx_inputs).cloned().collect();

        // Split ONNX inputs into state variables and scan input sequences
        let initial_state_vars: Vec<_> = self.inputs.iter().take(num_state_vars).collect();
        let scan_input_sequences: Vec<_> = self
            .inputs
            .iter()
            .skip(num_state_vars)
            .take(num_scan_inputs)
            .collect();

        // Body inputs: [state_vars..., scan_inputs...]
        // Body outputs: [state_vars_out..., scan_outputs...]
        let num_scan_outputs = self.config.body.outputs.len() - num_state_vars;

        // Get sequence length from first scan input
        let first_scan_input = scan_input_sequences[0];
        let scan_axis = self.config.scan_input_axes.first().copied().unwrap_or(0) as usize;
        let first_scan_name = arg_to_ident(first_scan_input);
        let seq_len_expr = quote! { #first_scan_name.shape().dims[#scan_axis] };

        // Initialize state variables
        let mut init_stmts = quote! {};
        let state_var_names: Vec<_> = self
            .config
            .body
            .inputs
            .iter()
            .take(num_state_vars)
            .map(arg_to_ident)
            .collect();

        for (idx, initial_arg) in initial_state_vars.iter().enumerate() {
            let var_name = &state_var_names[idx];
            let init_value = arg_to_ident(initial_arg);
            init_stmts.extend(quote! {
                let mut #var_name = #init_value;
            });
        }

        // Initialize scan output accumulators
        let scan_output_collectors: Vec<_> = (0..num_scan_outputs)
            .map(|i| {
                syn::Ident::new(
                    &format!("scan_output_collector_{}", i),
                    proc_macro2::Span::call_site(),
                )
            })
            .collect();

        for collector in &scan_output_collectors {
            init_stmts.extend(quote! {
                let mut #collector = alloc::vec::Vec::new();
            });
        }

        init_stmts.extend(quote! {
            let seq_len = #seq_len_expr;
        });

        // Extract scan input elements for current iteration
        let scan_input_names: Vec<_> = self
            .config
            .body
            .inputs
            .iter()
            .skip(num_state_vars)
            .map(arg_to_ident)
            .collect();

        let mut slice_stmts = quote! {};
        for (idx, scan_input_arg) in scan_input_sequences.iter().enumerate() {
            let var_name = &scan_input_names[idx];
            let tensor_name = arg_to_ident(scan_input_arg);

            let reverse = self
                .config
                .scan_input_directions
                .get(idx)
                .copied()
                .unwrap_or(0)
                == 1;
            let scan_axis = self.config.scan_input_axes.get(idx).copied().unwrap_or(0) as usize;

            let iter_expr = if reverse {
                quote! { seq_len - i - 1 }
            } else {
                quote! { i }
            };

            // Get rank from tensor type
            let ArgType::Tensor(tensor_ty) = &scan_input_arg.ty else {
                panic!("Scan input must be tensor");
            };
            let input_rank = tensor_ty.rank;
            let output_rank = input_rank - 1;

            // Slice along scan axis and squeeze to remove that dimension
            slice_stmts.extend(quote! {
                let #var_name = #tensor_name
                    .clone()
                    .slice_dim(#scan_axis, #iter_expr..#iter_expr + 1)
                    .squeeze_dim::<#output_rank>(#scan_axis);
            });
        }

        // Collect body input names (state variables + scan input elements)
        // These should NOT be treated as outer-scope references even though
        // they're declared as subgraph inputs without initializers
        let body_input_names: HashSet<String> = self
            .config
            .body
            .inputs
            .iter()
            .map(|arg| arg.name.clone())
            .collect();

        // Generate body code
        let node_position = scope.node_position();
<<<<<<< HEAD
        let body_code = generate_scan_body_code::<PS>(
            &self.config.body,
            &outer_scope_inputs,
            &self.config.scope_ref_names,
            &body_input_names,
            scope.scope(),
            node_position,
        );
=======
        let body_code = generate_scan_body_code(&self.config.body, scope.scope(), node_position);
>>>>>>> bd695bd7

        // Update state variables and collect scan outputs
        let mut update_stmts = quote! {};

        // Update state variables (clone if there are scan outputs)
        let should_clone = num_scan_outputs > 0;
        for (idx, var_name) in state_var_names.iter().enumerate() {
            let out_name = arg_to_ident(&self.config.body.outputs[idx]);
            if should_clone {
                update_stmts.extend(quote! {
                    #var_name = #out_name.clone();
                });
            } else {
                update_stmts.extend(quote! {
                    #var_name = #out_name;
                });
            }
        }

        // Collect scan outputs
        for (idx, collector) in scan_output_collectors.iter().enumerate() {
            let body_out_name = arg_to_ident(&self.config.body.outputs[num_state_vars + idx]);
            update_stmts.extend(quote! {
                #collector.push(#body_out_name);
            });
        }

        // Finalize scan outputs: reverse if needed, then stack into tensors
        let mut finalize_stmts = quote! {};
        let final_scan_output_names: Vec<_> = (0..num_scan_outputs)
            .map(|i| {
                syn::Ident::new(
                    &format!("scan_output_{}", i),
                    proc_macro2::Span::call_site(),
                )
            })
            .collect();

        for (idx, (collector, output_name)) in scan_output_collectors
            .iter()
            .zip(final_scan_output_names.iter())
            .enumerate()
        {
            let reverse = self
                .config
                .scan_output_directions
                .get(idx)
                .copied()
                .unwrap_or(0)
                == 1;
            if reverse {
                finalize_stmts.extend(quote! {
                    #collector.reverse();
                });
            }

            let stack_axis = self.config.scan_output_axes.get(idx).copied().unwrap_or(0) as usize;
            finalize_stmts.extend(quote! {
                let #output_name = Tensor::stack(#collector.clone(), #stack_axis);
            });
        }

        // Collect all output names (final state vars + scan outputs)
        let all_output_names: Vec<_> = self.outputs.iter().map(arg_to_ident).collect();

        // Map to actual variable names
        let output_vars: Vec<_> = (0..self.outputs.len())
            .map(|idx| {
                if idx < num_state_vars {
                    state_var_names[idx].clone()
                } else {
                    final_scan_output_names[idx - num_state_vars].clone()
                }
            })
            .collect();

        if self.outputs.len() == 1 {
            let output_name = &all_output_names[0];
            let var_name = &output_vars[0];

            quote! {
                #[allow(unused_variables, unused_assignments)]
                let #output_name = {
                    #init_stmts

                    for i in 0..seq_len {
                        #slice_stmts
                        #body_code
                        #update_stmts
                    }

                    #finalize_stmts
                    #var_name
                };
            }
        } else {
            quote! {
                #[allow(unused_variables, unused_assignments)]
                let (#(#all_output_names),*) = {
                    #init_stmts

                    for i in 0..seq_len {
                        #slice_stmts
                        #body_code
                        #update_stmts
                    }

                    #finalize_stmts
                    (#(#output_vars),*)
                };
            }
        }
    }

    fn register_imports(&self, imports: &mut BurnImports) {
        // Register imports from body nodes
        for node in &self.config.body.nodes {
            NodeCodegen::register_imports(node, imports);
        }
    }
}

#[cfg(test)]
mod tests {
    // Scan node tests require complex OnnxGraph construction which is better tested
    // through integration tests
}<|MERGE_RESOLUTION|>--- conflicted
+++ resolved
@@ -1,19 +1,12 @@
 use super::prelude::*;
-<<<<<<< HEAD
 use super::subgraph_helper;
-use onnx_ir::Node;
 use std::collections::HashSet;
 
 /// Generate inline code for a scan body subgraph.
 ///
 /// Scan body inputs (state variables and scan input elements) are excluded from
 /// outer-scope bindings since they're provided by the scan construct.
-fn generate_scan_body_code<PS: PrecisionSettings + 'static>(
-=======
-
-/// Generate inline code for a scan body subgraph
 fn generate_scan_body_code(
->>>>>>> bd695bd7
     subgraph: &onnx_ir::OnnxGraph,
     outer_scope_inputs: &[Argument],
     scope_ref_names: &[String],
@@ -21,7 +14,6 @@
     scope: &mut Scope,
     node_position: usize,
 ) -> TokenStream {
-<<<<<<< HEAD
     // Generate outer-scope bindings (excluding scan-provided body inputs)
     let bindings = subgraph_helper::generate_outer_scope_bindings(
         outer_scope_inputs,
@@ -32,65 +24,16 @@
     );
 
     // Register subgraph scope
-    subgraph_helper::register_subgraph_scope::<PS>(subgraph, scope, node_position);
+    subgraph_helper::register_subgraph_scope(subgraph, scope, node_position);
 
     // Generate forward code
     let forward_code =
-        subgraph_helper::generate_subgraph_forward_code::<PS>(subgraph, scope, node_position);
+        subgraph_helper::generate_subgraph_forward_code(subgraph, scope, node_position);
 
     quote! {
         #bindings
         #forward_code
     }
-=======
-    let mut body = quote! {};
-
-    // Register subgraph inputs in scope
-    for input in &subgraph.inputs {
-        if let ArgType::Tensor(_) = &input.ty {
-            scope.tensor_register_variable(input, node_position);
-        }
-    }
-
-    // Build scope for subgraph nodes: register outputs and future uses
-    for (idx, node) in subgraph.nodes.iter().enumerate() {
-        let subgraph_node_pos = node_position + idx + 1;
-
-        // Register node outputs
-        for output in NodeCodegen::outputs(node) {
-            if let ArgType::Tensor(_) = &output.ty {
-                scope.tensor_register_variable(output, subgraph_node_pos);
-            }
-        }
-
-        // Register future uses of node inputs
-        // Filter to only dynamic/constant inputs (exclude static-only initializers)
-        for input in NodeCodegen::inputs(node)
-            .iter()
-            .filter(|arg| arg.is_dynamic() || arg.is_constant())
-        {
-            if let ArgType::Tensor(_) = &input.ty {
-                scope.tensor_register_future_use(input, subgraph_node_pos - 1);
-            }
-        }
-    }
-
-    // Register future uses for subgraph outputs
-    for output in &subgraph.outputs {
-        if let ArgType::Tensor(_) = &output.ty {
-            scope.tensor_register_future_use(output, node_position + subgraph.nodes.len());
-        }
-    }
-
-    // Generate forward code for each node
-    for (idx, node) in subgraph.nodes.iter().enumerate() {
-        let mut scope_at_pos = scope.at_position(node_position + idx + 1);
-        let node_code = NodeCodegen::forward(node, &mut scope_at_pos);
-        body.extend(node_code);
-    }
-
-    body
->>>>>>> bd695bd7
 }
 
 impl NodeCodegen for onnx_ir::node::scan_node::ScanNode {
@@ -231,8 +174,7 @@
 
         // Generate body code
         let node_position = scope.node_position();
-<<<<<<< HEAD
-        let body_code = generate_scan_body_code::<PS>(
+        let body_code = generate_scan_body_code(
             &self.config.body,
             &outer_scope_inputs,
             &self.config.scope_ref_names,
@@ -240,9 +182,6 @@
             scope.scope(),
             node_position,
         );
-=======
-        let body_code = generate_scan_body_code(&self.config.body, scope.scope(), node_position);
->>>>>>> bd695bd7
 
         // Update state variables and collect scan outputs
         let mut update_stmts = quote! {};
